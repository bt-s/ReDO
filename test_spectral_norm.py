#!/usr/bin/python3

"""test_spectral_norm.py - Script to test whether our TensorFlow 2.0
                           implementation of spectral normalization is
                           correct.
For the NeurIPS Reproducibility Challenge and the DD2412 Deep Learning, Advanced
course at KTH Royal Institute of Technology.
"""

__author__ = "Adrian Chiemelewski-Anders, Mats Steinweg & Bas Straathof"


from typing import Tuple, List

import unittest
import os

os.environ['TF_CPP_MIN_LOG_LEVEL'] = '2'

import tensorflow as tf
import numpy as np
import torch

import network_components

USE_SPECTRAL_NORM = True

def configure_harness():
    tf.keras.backend.set_floatx('float64')


def permute_shape(shape: Tuple, order: Tuple) -> Tuple:
    """Take a shape and permute it. i.e. change the order of the elements

    Args:
        shape: Input shape
        order: Ordering of shape (i.e. [0, len(shape)))

    Returns:
        A tuple with the same values as `shape` but with the order
        corresponding to `order`
    """
    permuted_shape = []
    for i in order:
        permuted_shape.append(shape[i])

    return tuple(permuted_shape)


def create_random_tensors_nd(shape_t: Tuple, order: Tuple) -> Tuple[
    torch.Tensor, tf.Tensor]:
    """Create a random torch tensor, and a tensorflow tensor with same
    dimension and values but different ordering corresponding to `order`

    Args:
        shape_t: Shape that the torch tensor will take on
        order: Permutation of `shape_t` which the tensorflow tensor will
               assume
    Returns:
        a tuple, one torch tensor and one tensorflow tensor with the
        aforementioned specifications
    """
    sigma = np.sqrt(2.0 / shape_t[1])
    tensor_t = np.random.normal(0, sigma, shape_t)
    tensor_tf = np.transpose(np.copy(tensor_t), order)

    return torch.from_numpy(tensor_t), tf.convert_to_tensor(tensor_tf)


def copy_t_tensor_to_tf(tensor_t: torch.Tensor, order: Tuple) -> tf.Tensor:
    """Duplicate a torch tensor to a tensorflow tensor with the specified
    reordering

    Args:
        tensor_t: Torch tensor to duplicate
        order: Specifies the permutation

    Returns:
        TensorFlow tensor with duplicate elements but with indices permuted
    """
<<<<<<< HEAD
    tensor_np = np.copy(np.array(tensor_t.tolist()))
    tensor_np = np.transpose(tensor_np, order)

    return tf.convert_to_tensor(tensor_np)


def convert_t_model_to_tf_weights(model_t: torch.nn.Module) -> List[tf.Tensor]:
    """Convert a torch model to a list of tensorflow weights

    Args:
        model_t: The torch model to convert
    Returns:
        W_tf: Corresponding to the proper weights for a tensorflow model
    """
    orders = [None, None, (1, 0), None, (2, 3, 1, 0)]
    W_tf = []
    for _, weight in model_t.named_parameters():
        weights_to_copy = weight.data

        W_tf.append(copy_t_tensor_to_tf(weights_to_copy,
            orders[len(weights_to_copy.shape)]))
=======
    # Create model with or without SN
    if spectral_normalization:
        conv_layer = torch.nn.Conv2d(1, 1, kernel_size=(3, 3), stride=(1, 1),
                padding=1, bias=False)
        conv_layer.weight.data = W_t
        model = torch.nn.Sequential(OrderedDict([
            ('conv', spectral_norm(conv_layer)),
            ('avg', torch.nn.AvgPool2d(3))]))
    else:
        conv_layer = torch.nn.Conv2d(1, 1, kernel_size=(3, 3), stride=(1, 1),
                padding=1, bias=False)
        conv_layer.weight.data = W_t
        model = torch.nn.Sequential(OrderedDict([
            ('conv', conv_layer),
            ('avg', torch.nn.AvgPool2d(3))]))
>>>>>>> efeb8c86

    return W_tf


def backward_t(model: torch.nn.Module, inp: torch.Tensor,
        label: torch.Tensor) -> torch.nn.Module:
    """Perform one backward step on `model` with `inp` and `label`

    Args:
        model: The torch model
        inp: The input
        label: The label for `inp`

    Returns:
        model: The same model, but with the weights updated
    """
    loss_fn = torch.nn.MSELoss()
    optimizer = torch.optim.SGD(model.parameters(), lr=0.1)

    model.zero_grad()
    out = model(inp)
    loss = loss_fn(out, label)
    loss.backward()
    optimizer.step()

    return model


def backward_tf(model: tf.keras.Model, inp: tf.Tensor,
        label: tf.Tensor) -> tf.keras.Model:
    """Perform one backward pass of `model` using `inp` and `label`

    Args:
        model: The tensorflow/keras model
        inp: The input
        label: The label for `inp`

    Returns:
        model: The same model, but with the weights updated
    """
    loss_fn = tf.keras.losses.MeanSquaredError()
    optimizer = tf.keras.optimizers.SGD(learning_rate=0.1)

    with tf.GradientTape() as tape:
        out = model(inp)
        loss = loss_fn(label, out)
    gradients = tape.gradient(loss, model.trainable_variables)

    optimizer.apply_gradients(zip(gradients, model.trainable_variables))

    return model


def forward_outputs(model_t: torch.nn.Module, model_tf: tf.keras.Model,
        shape_t: Tuple, order: Tuple) -> Tuple[np.ndarray, np.ndarray]:
    """Perform a forward pass on a torch and tensorflow model, and return
    their outputs in numpy format. Inputs are created randomly

    Args:
        model_t: A torch model
        model_tf: A tensorflow model
        shape_t: The shape of the input for the torch model
        order: A permutation of `shape_t` see `permute_shape` and
               `create_random_tensors_nd`
    Returns:
        a tuple of np.ndarrays, the shape is not altered from what the models
        produce
    """
    inp_t, inp_tf = create_random_tensors_nd(shape_t, order)

    return np.array(model_t(inp_t).tolist()), model_tf(inp_tf).numpy()


def backward_forward_outputs(input_shape_t: Tuple, order: Tuple,
        model_t: torch.nn.Module, model_tf: tf.keras.Model) -> Tuple[np.ndarray,
                np.ndarray]:
    """Perform a backward pass for both `model_t` and `model_tf` and then a
    forward pass and return the outputs

    Args:
        input_shape_t: Input shape for the torch model
        order: Permutation of `input_shape_t` to the input shape of the
               tensorflow model
        model_t: The torch model
        model_tf: The tensorflow model

    Returns:
        See `forward_outputs`
    """
    inp_t, inp_tf = create_random_tensors_nd(input_shape_t, order)
    batches = input_shape_t[0]
    label_t, label_tf = create_random_tensors_nd((batches, 1, 1, 1),
            (0, 1, 2, 3))

    model_t = backward_t(model_t, inp_t, label_t)
    model_tf = backward_tf(model_tf, inp_tf, label_tf)

    return forward_outputs(model_t, model_tf, input_shape_t, order)


class TestSpectralNormSmall(unittest.TestCase):
    def _build_torch_model(self, W: torch.Tensor) -> torch.nn.Module:
        """Create the torch model for the test

        Args:
            W: Weights for the single conv layer
        Returns:
            model: the torch model
        """
        conv_layer = torch.nn.Conv2d(1, 1, kernel_size=(3, 3), stride=(1, 1),
                        padding=1, bias=False)
        conv_layer.weight.data = W
        model = torch.nn.Sequential(torch.nn.utils.spectral_norm(conv_layer),
                torch.nn.AvgPool2d(3))

        return model


    def _build_tf_model(self, W: tf.Tensor) -> tf.keras.Model:
        """Create the same model as `_build_torch_model` but in tensorflow

        Args:
            W: Weights for the single conv layer
        Returns:
            model: The created model
        """
        conv = network_components.SpectralNormalization(
<<<<<<< HEAD
            tf.keras.layers.Conv2D(1, kernel_size=(3, 3), strides=(1, 1),
                                   weights=[W],
                                   padding='same',
                                   input_shape=self.input_shape_tf,
                                   use_bias=False))
=======
                tf.keras.layers.Conv2D(1, kernel_size=(3, 3), strides=(1, 1),
                weights=[W_tf], trainable=True, padding='same',
                input_shape=(3, 3, 1), use_bias=False))
        pool = tf.keras.layers.AveragePooling2D(pool_size=3)
    else:
        conv = tf.keras.layers.Conv2D(1, kernel_size=(3, 3), strides=(1, 1),
                weights=[W_tf], padding='same', input_shape=(3, 3, 1),
                use_bias=False)
>>>>>>> efeb8c86
        pool = tf.keras.layers.AveragePooling2D(pool_size=3)

        model = tf.keras.Sequential()
        model.add(conv)
        model.add(pool)

        return model


    def setUp(self):
        """Set up the test class for each test"""
        self.batches = 5
        W_t, W_tf = create_random_tensors_nd((1, 1, 3, 3), (2, 3, 0, 1))

        # For inputs torch orders like: (batch, channels, width, height)
        # and TensorFlow orders like  : (batch, width, height, channels)
        self.input_shape_t = (self.batches, 1, 3, 3)
        self.order = (0, 2, 3, 1)
        self.input_shape_tf = permute_shape(self.input_shape_t, self.order)

        self.model_t = self._build_torch_model(W_t)
        self.model_tf = self._build_tf_model(W_tf)


    def test_forward(self):
        """Test that one forward pass is the same for both models"""
        out_t, out_tf = forward_outputs(
            self.model_t, self.model_tf,
            self.input_shape_t, self.order)

        self.assertEqual(out_t.shape, out_tf.shape)
        np.testing.assert_array_almost_equal(out_t, out_tf, decimal=5)


    def test_backward(self):
        """Test that one backward pass is the same for both models"""
        out_t, out_tf = backward_forward_outputs(self.input_shape_t, self.order,
                self.model_t, self.model_tf)
        self.assertEqual(out_t.shape, out_tf.shape)
        np.testing.assert_array_almost_equal(out_t, out_tf, decimal=5)


class TorchModelLarge(torch.nn.Module):
    def __init__(self, channels: int):
        """Create the model

        Args:
            channels: how many channels in the input
        """
        super(TorchModelLarge, self).__init__()

        self.conv1 = torch.nn.Conv2d(channels, 8, kernel_size=(3, 3),
                                     bias=False).double()
        self.relu = torch.nn.ReLU()
        self.conv2 = torch.nn.Conv2d(8, 16, kernel_size=(3, 3), bias=False).double()
        self.pool = torch.nn.MaxPool2d(kernel_size=(2, 2), stride=(2, 2))
        self.flat = torch.nn.Flatten()
        self.lin1 = torch.nn.Linear(144, 32, bias=False).double()
        self.lin2 = torch.nn.Linear(32, 1, bias=False).double()

        if USE_SPECTRAL_NORM:
            self.conv1 = torch.nn.utils.spectral_norm(self.conv1).double()
            self.conv2 = torch.nn.utils.spectral_norm(self.conv2).double()


    def forward(self, inp: torch.Tensor) -> torch.Tensor:
        """Perform a forward pass
        Args:
            inp: The input
        Return:
            out: The result of a forward pass
        """
        out = self.conv1(inp)
        out = self.relu(out)
        out = self.conv2(out)
        out = self.relu(out)
        out = self.pool(out)
        out = out.permute(0, 2, 3, 1)
        out = self.flat(out)
        out = self.lin1(out)
        out = self.lin2(out)
        out = self.relu(out)

        return out


class TestSpectralNormLarge(unittest.TestCase):
    class NullLayer(tf.keras.layers.Layer):
        def __init__(self):
            super(TestSpectralNormLarge.NullLayer, self).__init__()

    def _build_tf_model(self, W: List[tf.Tensor]) -> tf.keras.Model:
        """Build the tensorflow model from the torch model weights

        Args:
            W: Weights recovered and duplicated from the torch model

        Returns:
            model: The built model with proper weights
        """
        model = tf.keras.Sequential()

        conv1 = tf.keras.layers.Conv2D(8, 3, activation='relu', use_bias=False,
                input_shape=self.input_shape_tf[1:], weights=[W[0]])
        conv2 = tf.keras.layers.Conv2D(16, 3, activation='relu', use_bias=False,
                weights=[W[1]])

        if USE_SPECTRAL_NORM:
            conv1 = network_components.SpectralNormalization(conv1)
            conv2 = network_components.SpectralNormalization(conv2)

        model.add(conv1)
        model.add(conv2)

        model.add(tf.keras.layers.MaxPool2D(strides=(2, 2)))
        model.add(tf.keras.layers.Flatten())
        model.add(tf.keras.layers.Dense(32, use_bias=False, weights=[W[2]]))
        model.add(tf.keras.layers.Dense(1, use_bias=False, activation='relu',
            weights=[W[3]]))

        return model


    def setUp(self):
        """Configure models before each test"""
        self.batches = 2
        self.channels = 3
        self.im_size = 10
        self.input_shape_t = (self.batches, self.channels, self.im_size,
                self.im_size)
        self.order = (0, 2, 3, 1)

        self.input_shape_tf = permute_shape(self.input_shape_t, self.order)

        self.model_t = TorchModelLarge(self.channels)
        self.model_tf = self._build_tf_model(convert_t_model_to_tf_weights(
            self.model_t))


    def test_forward(self):
        """Test that the forward passes produce the same output"""
        out_t, out_tf = forward_outputs(self.model_t, self.model_tf,
                self.input_shape_t, self.order)

        print(out_t)
        print('fwd---')
        print(out_tf)
        self.assertEqual(out_t.shape, out_tf.shape)
        np.testing.assert_array_almost_equal(out_t, out_tf, decimal=5)


    def test_backward(self):
        """Test that the backward passes update the weights, producing the
        same forward outputs for both models"""
        out_t, out_tf = backward_forward_outputs(self.input_shape_t, self.order,
                self.model_t, self.model_tf)

        print(out_t)
        print('bck---')
        print(out_tf)
        self.assertEqual(out_t.shape, out_tf.shape)
        np.testing.assert_array_almost_equal(out_t, out_tf, decimal=5)

if __name__ == '__main__':
    configure_harness()
    unittest.main()
<|MERGE_RESOLUTION|>--- conflicted
+++ resolved
@@ -78,7 +78,6 @@
     Returns:
         TensorFlow tensor with duplicate elements but with indices permuted
     """
-<<<<<<< HEAD
     tensor_np = np.copy(np.array(tensor_t.tolist()))
     tensor_np = np.transpose(tensor_np, order)
 
@@ -100,23 +99,6 @@
 
         W_tf.append(copy_t_tensor_to_tf(weights_to_copy,
             orders[len(weights_to_copy.shape)]))
-=======
-    # Create model with or without SN
-    if spectral_normalization:
-        conv_layer = torch.nn.Conv2d(1, 1, kernel_size=(3, 3), stride=(1, 1),
-                padding=1, bias=False)
-        conv_layer.weight.data = W_t
-        model = torch.nn.Sequential(OrderedDict([
-            ('conv', spectral_norm(conv_layer)),
-            ('avg', torch.nn.AvgPool2d(3))]))
-    else:
-        conv_layer = torch.nn.Conv2d(1, 1, kernel_size=(3, 3), stride=(1, 1),
-                padding=1, bias=False)
-        conv_layer.weight.data = W_t
-        model = torch.nn.Sequential(OrderedDict([
-            ('conv', conv_layer),
-            ('avg', torch.nn.AvgPool2d(3))]))
->>>>>>> efeb8c86
 
     return W_tf
 
@@ -244,22 +226,10 @@
             model: The created model
         """
         conv = network_components.SpectralNormalization(
-<<<<<<< HEAD
             tf.keras.layers.Conv2D(1, kernel_size=(3, 3), strides=(1, 1),
-                                   weights=[W],
-                                   padding='same',
-                                   input_shape=self.input_shape_tf,
-                                   use_bias=False))
-=======
-                tf.keras.layers.Conv2D(1, kernel_size=(3, 3), strides=(1, 1),
-                weights=[W_tf], trainable=True, padding='same',
-                input_shape=(3, 3, 1), use_bias=False))
-        pool = tf.keras.layers.AveragePooling2D(pool_size=3)
-    else:
-        conv = tf.keras.layers.Conv2D(1, kernel_size=(3, 3), strides=(1, 1),
-                weights=[W_tf], padding='same', input_shape=(3, 3, 1),
-                use_bias=False)
->>>>>>> efeb8c86
+                 weights=[W], padding='same',input_shape=self.input_shape_tf,
+                 use_bias=False))
+
         pool = tf.keras.layers.AveragePooling2D(pool_size=3)
 
         model = tf.keras.Sequential()
