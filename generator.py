#!/usr/bin/python3

"""generator.py - Generator model for single classes and for k classes as
                  well as network components for these

For the NeurIPS Reproducibility Challenge and the DD2412 Deep Learning, Advanced
course at KTH Royal Institute of Technology.
"""

__author__ = "Adrian Chiemelewski-Anders, Mats Steinweg & Bas Straathof"


import matplotlib.pyplot as plt
import numpy as np
import tensorflow as tf
from tensorflow.keras import Model, Sequential
from tensorflow.keras.layers import Layer, Dense, LayerNormalization, ReLU, \
        Conv2D, UpSampling2D, AveragePooling2D, Softmax
from tensorflow.keras.optimizers import Adam
from tensorflow.keras.initializers import orthogonal
from typing import Union, List, Tuple

from network_components import SelfAttentionModule, SpectralNormalization
from discriminator import Discriminator
from information_network import InformationConservationNetwork
from train_utils import UnsupervisedLoss


class ConditionalBatchNormalization(Layer):
    """Use Conv2D layers to learn a function for gamma and beta instead of
    directly learning the shift and scale parameters of the BN layer."""
    def __init__(self, filters: int, init_gain: float):
        """Class constructior

        Attributes:
            filters: Number of filters in the convolutional layer
            init_gain: Initializer gain for orthogonal initialization
        """
        super(ConditionalBatchNormalization, self).__init__()

        # Instance Normalization | shifting and scaling switched off
        self.in_1 = LayerNormalization(axis=(1, 2), center=False, scale=False)

        # Learnable functions for mapping of noise vector to scale and shift
        # parameters gamma and beta
        self.gamma = Conv2D(filters=filters, kernel_size=(1, 1), use_bias=True,
                padding='same', kernel_initializer=orthogonal(gain=init_gain))
        self.beta = Conv2D(filters=filters, kernel_size=(1, 1), use_bias=True,
                padding='same', kernel_initializer=orthogonal(gain=init_gain))


    def call(self, x: tf.Tensor, z_k: tf.Tensor) -> tf.Tensor:
        """To call the CBN layer

        Args:
            x: Input tensor
            z_k: Noise vector for class k

        Returns:
            x: Output tensor of conditional batch normalization layer
        """
        # Pass input through Instance Normalization layer
        x = self.in_1(x)

        # Get conditional gamma and beta
        gamma_c = self.gamma(z_k)
        beta_c = self.beta(z_k)

        # Compute output
        x = gamma_c * x + beta_c

        return x


class InputBlock(Layer):
    """First computational block of the generator network. Includes a
    fully-connected layer whose output is then reshaped to be able to start
    applying convolutional layers. CBN and ReLU are also included."""
    def __init__(self, init_gain: float, base_channels: int,
            output_factor: int):
        """Class constructior

        Attributes:
            init_gain: Initializer gain for orthogonal initialization
            base_channels: The number of base channels
            output_factor: Factor to reshape the output
        """
        super(InputBlock, self).__init__()

        # Number of output channels
        self.output_channels = base_channels*output_factor

        # Fully-connected layer with number of output channels * 4 * 4 units
        # for reshaping into 4x4 feature maps
        self.dense = Dense(units=self.output_channels * 4 * 4,
                kernel_initializer=orthogonal(gain=init_gain))
        self.cbn = ConditionalBatchNormalization(filters=self.output_channels,
                init_gain=init_gain)
        self.relu = ReLU()


    def call(self, z_k: tf.Tensor) -> tf.Tensor:
        """To call the first input block of the generator network

        Args:
            z_k: Noise vector for class k

        Returns:
            x: Output tensor
        """
        # Reshape output of fully-connected layer
        x = self.dense(z_k)
        x = tf.reshape(x, (-1, 4, 4, self.output_channels))

        # Apply CBN
        x = self.cbn(x, z_k)
        x = self.relu(x)

        return x


class ResidualUpsamplingBlock(Layer):
    def __init__(self, init_gain: float, base_channels: int, input_factor: int,
            output_factor: int, mask_scale: int):
        """Class constructior

        Args:
            init_gain: Initializer gain for orthogonal initialization
            base_channels: The number of base channels
            input_factor: Factor to reshape the input
            output_channels: Factor by which to multiply base_channels to get
                             final number of feature maps
            mask_scale: Down-scaling factor of segmentation mask to be
                        concatenated to the feature maps
        """
        super(ResidualUpsamplingBlock, self).__init__()

        # Number of input and output channels
        self.output_channels = base_channels*output_factor
        self.input_channels = base_channels*input_factor

        # Up-sampling layer
        # TODO: why bilinear instead of nearest interpolation?
        self.upsample = UpSampling2D(size=(2, 2), interpolation='bilinear')

        # Perform 1x1 convolutions on the identity to adjust the number of
        # channels to the output of the computational
        self.process_identity = Sequential()
        self.process_identity.add(SpectralNormalization(Conv2D(
            filters=self.output_channels, kernel_size=(1, 1), padding='same',
            kernel_initializer=orthogonal(gain=init_gain))))

        # Apply average-pooling to down-sample to segmentation mask
        self.mask_pool = AveragePooling2D(pool_size=mask_scale, padding='same')

        # Computational pipeline
        self.cbn_1 = ConditionalBatchNormalization(filters=self.output_channels,
                init_gain=init_gain)
        self.relu = ReLU()
        self.conv_1 = SpectralNormalization(Conv2D(
            filters=self.output_channels, kernel_size=(3, 3), padding='same',
            kernel_initializer=orthogonal(gain=init_gain)))
        self.cbn_2 = ConditionalBatchNormalization(filters=self.output_channels,
                init_gain=init_gain)
        self.conv_2 = SpectralNormalization(Conv2D(
            filters=self.output_channels, kernel_size=(3, 3), padding='same',
            kernel_initializer=orthogonal(gain=init_gain)))


    def call(self, x: tf.Tensor, z_k: tf.Tensor, masks: tf.Tensor,
            training: bool) -> tf.Tensor:
        """To call the residual upsampling block

        Args:
            x: Input tensor
            z_k: Noise vector for class k
            masks: The masks
            training: Whether we are training

        Returns:
            x: Output tensor
        """
        # Process identity
        identity = self.process_identity(x)

        # Downsample the mask
        masks = tf.cast(self.mask_pool(masks), tf.float32)

        # Res block computations
        x = self.conv_1(x, training)
        x = self.cbn_1(x, z_k)
        x = self.relu(x)

        # Concatenate feature maps and masks
        x = tf.concat((x, masks), axis=3)

        x = self.conv_2(x, training)
        x = self.cbn_2(x, z_k)

        # Skip-connection
        x += identity

        # Apply ReLU activation
        x = self.relu(x)

        # Upsample
        x = self.upsample(x)

        return x


class OutputBlock(Layer):
    """Final block of the generator network:
        - Conditional Batch Norm
        - ReLU
        - Concatenate the mask
        - Conv 3x3
        - Tanh activation
    """
    def __init__(self, init_gain: float, base_channels: int,
            output_factor: int):
        """Class constructior

        Args:
            init_gain: Initializer gain for orthogonal initialization
            base_channels: The number of base channels
            output_factor: Factor to reshape the input
        """
        super(OutputBlock, self).__init__()

        # Number of output channels
        self.output_channels = base_channels*output_factor

        self.cbn = ConditionalBatchNormalization(filters=self.output_channels,
                init_gain=init_gain)
        self.relu = ReLU()
        self.conv = SpectralNormalization(Conv2D(
            filters=3, kernel_size=(3, 3), padding='same',
            kernel_initializer=orthogonal(gain=init_gain)))


    def call(self, x: tf.Tensor, z_k: tf.Tensor, masks: tf.Tensor,
            training: bool) -> tf.Tensor:
        """To call the residual upsampling block

        Args:
            x: Input tensor
            z_k: Noise vector for class k
            masks: The masks
            training: Whether we are training

        Returns:
            x: Output tensor
        """
        x = self.cbn(x, z_k)
        x = self.relu(x)

        # Concatenate feature maps and masks
        x = tf.concat((x, tf.cast(masks, tf.float32)), axis=3)
        x = self.conv(x, training)
        x = tf.keras.activations.tanh(x)

        return x


class ClassGenerator(Model):
<<<<<<< HEAD
    """Generator for region/class k"""
    def __init__(self, init_gain: float, k: int, base_channels=32):
=======
    """Description here"""
    def __init__(self, init_gain: float, k: int, base_channels: int=32):
>>>>>>> 538bfe34
        """Class constructor

        Attributes:
            init_gain: Initializer gain for orthogonal initialization
            k: Region for which the generator is trained
            base_channels: Data-dependent constant used for number of channels
                           throughout the network
        """
        super(ClassGenerator, self).__init__()

        self.k = k
        self.base_channels = base_channels

        # Fully-connected layer + reshaping of noise vector to allow for
        # convolutions
        self.block_1 = InputBlock(init_gain=init_gain,
                base_channels=self.base_channels, output_factor=16)

        self.up_res_block_1 = ResidualUpsamplingBlock(init_gain=init_gain,
                base_channels=self.base_channels, output_factor=16,
                input_factor=16, mask_scale=32)
        self.up_res_block_2 = ResidualUpsamplingBlock(init_gain=init_gain,
                base_channels=self.base_channels, output_factor=8,
                input_factor=16, mask_scale=16)
        self.up_res_block_3 = ResidualUpsamplingBlock(init_gain=init_gain,
                base_channels=self.base_channels, output_factor=4,
                input_factor=8, mask_scale=8)
        self.up_res_block_4 = ResidualUpsamplingBlock(init_gain=init_gain,
                base_channels=self.base_channels, output_factor=2,
                input_factor=4, mask_scale=4)

        # Self-attention module
        self.block_3 = SelfAttentionModule(init_gain=init_gain,
                output_channels=2*base_channels)

        # Final residual up-sampling block
        self.block_4 = ResidualUpsamplingBlock(init_gain=init_gain,
                base_channels=self.base_channels, output_factor=1,
                input_factor=2, mask_scale=2)

        # Output block
        self.block_5 = OutputBlock(init_gain=init_gain,
                base_channels=self.base_channels, output_factor=1)


    def call(self, batch_images_real: tf.Tensor, batch_masks: tf.Tensor,
            n_input: Tuple, training: bool) -> Tuple[tf.Tensor, tf.Tensor,
                    tf.Tensor]:
        """Forward pass of the generator network - create a batch of fake images

        Args:
            batch_images_real: Batch of images taken from the dataset
            batch_masks: Extracted segmentation masks of shape:
                         [batch_size, height, width, n_classes-1]
            n_input: Dimensionality of the noise vector
            training: Whether we are training

        Returns:
            batch_images_fake: Generated fake images
            batch_region_k_fake: Generated fake regions
            z_k: Generated noise vector
        """

        # Batch size
        batch_size = batch_masks.shape[0]

        # Number of different regions
        n_regions = batch_masks.shape[3]

        # Sample noise vector
        z_k = tf.random.normal([batch_size, 1, 1, n_input])

        # Get masks for region k
        batch_masks_k = tf.expand_dims(batch_masks[:, :, :, self.k], axis=3)

        # Re-draw image
        batch_images_fake = tf.zeros(batch_images_real.shape)

        for k in range(n_regions):
            # Re-draw sampled region
            if k == self.k:
                x = self.block_1(z_k)
                x = self.up_res_block_1(x, z_k, batch_masks_k,
                        training=training)
                x = self.up_res_block_2(x, z_k, batch_masks_k,
                        training=training)
                x = self.up_res_block_3(x, z_k, batch_masks_k,
                        training=training)
                x = self.up_res_block_4(x, z_k, batch_masks_k,
                        training=training)
                x = self.block_3(x, training=training)
                x = self.block_4(x, z_k, batch_masks_k, training=training)
                batch_region_k_fake = self.block_5(x, z_k, batch_masks_k,
                        training=training)
                batch_region_k_fake = batch_region_k_fake * batch_masks_k

                # Add redrawn regions to batch of fake images
                batch_images_fake += batch_region_k_fake

            # Re-use input image for other regions
            else:
                if n_regions == 2:
                    batch_masks_inv = 1.0 - batch_masks_k
                else:
                    batch_masks_inv = tf.expand_dims(batch_masks[:, :, :, k],
                            axis=3)

                batch_images_fake += batch_images_real * batch_masks_inv

        return batch_images_fake, batch_region_k_fake, z_k[:, 0, 0, :]


class Generator(Model):
    """Generator object containing a separate network for each region/class"""
    def __init__(self, n_classes: int, n_input: Tuple, init_gain: float,
            base_channels: int):
        """Class constructor

        Attributes:
            n_classes: Number of regions to be generated, corresponding to the
                       number of classes in dataset.
            n_input: Dimensionality of the sampled input vector z_k
            init_gain: Gain for orthogonal initialization of network weights
            base_channels: Dataset-dependent constant for number of channels
        """
        super(Generator, self).__init__()

        # Set name for model saving
        self.model_name = 'Generator'

        # Number of classes modeled by generator
        self.n_classes = n_classes

        # Dimensionality of sampled noise vector
        self.n_input = n_input

        # List of class generator networks
        self.class_generators = [ClassGenerator(init_gain=init_gain, k=k,
            base_channels=base_channels) for k in range(self.n_classes)]


    def call(self, batch_images_real: tf.Tensor, batch_masks: tf.Tensor,
            update_generator: bool, training: bool) -> Union[List[tf.Tensor],
                tf.Tensor]:
        """Generate fake images by separately redrawing each class using the
        segmentation masks for each image in the batch

        Args:
            batch_images_real: Batch of training images of shape:
                               [batch_size, 128, 128, 3]
            batch_masks: Predictions of segmentation network of shape:
                         [batch_size, 128, 128, n_classes]
            update_generator: Whether the function is called during generator
                              update.
            training: Whether we are training

        Returns:
            if update_generator:
                batch_images_fake: Batch of fake images redrawn for each class
                                   of shape: [batch_size*n_classes, 128, 128, 3]
                batch_regions_fake: Batch of fake regions
                batch_z_k: Batch of
            else:
                batch_images_fake: Batch of fake images redrawn for each class
                                   of shape: [batch_size*n_classes, 128, 128, 3]
        """
        batch_images_fake, batch_z_k, batch_regions_fake = None, None, None

        for k in range(self.n_classes):
            # Get batch of fake images for respective region
            batch_images_k_fake, batch_region_k_fake, z_k = \
                    self.class_generators[k](batch_images_real, batch_masks,
                            n_input=self.n_input, training=training)

            # TODO: find cleaner way to handle the edge case
            if batch_images_fake is None:
                batch_images_fake = batch_images_k_fake
                batch_regions_fake = batch_region_k_fake

                if update_generator:
                    batch_z_k = z_k
            else:
                batch_images_fake = tf.concat((batch_images_fake,
                    batch_images_k_fake), axis=0)

                if update_generator:
                    batch_z_k = tf.concat((batch_z_k, z_k), axis=0)
                    batch_regions_fake += batch_region_k_fake

        # Return batch of fake images
        if update_generator:
            return batch_images_fake, batch_regions_fake, batch_z_k
        else:
            return batch_images_fake


if __name__ == '__main__':
    # Create generator object
    generator = Generator(n_classes=2, n_input=32, base_channels=32,
            init_gain=1.0)

    # Discriminator network
    discriminator = Discriminator(init_gain=1.0)

    # Information network
    information_network = InformationConservationNetwork(init_gain=1.0,
            n_classes=2, n_output=32)

    # Create optimizer object
    optimizer = Adam(learning_rate=1e-1, beta_1=0, beta_2=0.9)

    # Create loss function
    loss = UnsupervisedLoss(lambda_z=5.0)

    # Load input image and mask
    input_path_1 = 'Datasets/Flowers/images/image_00001.jpg'
    label_path_1 = 'Datasets/Flowers/labels/label_00001.jpg'
    image_real = tf.image.decode_jpeg(tf.io.read_file(input_path_1))
    image_real = tf.image.resize(image_real, (128, 128),
            preserve_aspect_ratio=False)
    image_real = tf.expand_dims(tf.image.per_image_standardization(image_real),
            0)
    mask = tf.image.decode_jpeg(tf.io.read_file(label_path_1), channels=1)
    mask = tf.expand_dims(tf.image.resize(mask, (128, 128),
        preserve_aspect_ratio=False), 0)
    background_color = 29
    mask = tf.expand_dims(tf.cast(tf.where(tf.logical_or(mask <= 0.9 * \
            background_color, mask >= 1.1 * background_color), 10, -10),
            tf.float32)[:, :, :, 0], 3)
    masks = tf.concat((mask, -1*mask), axis=3)
    masks = tf.math.sigmoid(masks)

    with tf.GradientTape() as tape:
        batch_image_fake, batch_regions_fake, z_k = generator(image_real, masks,
                update_generator=True, training=True)
        z_k_hat = information_network(batch_regions_fake, training=True)
        d_logits_fake = discriminator(batch_image_fake, training=True)
        g_loss_d, g_loss_i = loss.get_g_loss(d_logits_fake, z_k, z_k_hat)
        g_loss = g_loss_d + g_loss_i
        print(f'Generator loss (discriminator): {g_loss_d}')
        print(f'Generator loss (information): {g_loss_i}')

    gradients = tape.gradient(g_loss, generator.trainable_variables)

    # Update weights
    optimizer.apply_gradients(zip(gradients, generator.trainable_variables))

    # Input image
    image_real = image_real[0].numpy()
    image_real -= np.min(image_real)
    image_real /= (np.max(image_real) - np.min(image_real))

    # Fake image with redrawn foreground
    image_fake_fg = batch_image_fake[0].numpy()
    image_fake_fg -= np.min(image_fake_fg)
    image_fake_fg /= (np.max(image_fake_fg) - np.min(image_fake_fg))

    # Fake image with redrawn background
    image_fake_bg = batch_image_fake[1].numpy()
    image_fake_bg -= np.min(image_fake_bg)
    image_fake_bg /= (np.max(image_fake_bg) - np.min(image_fake_bg))

    # Plot output
    fig, ax = plt.subplots(2, 2)
    ax[0, 0].set_title('Input Image')
    ax[0, 0].imshow(image_real)
    ax[0, 1].set_title('Mask Foreground')
    ax[0, 1].imshow(masks[0].numpy()[:, :, 1], cmap='gray')
    ax[1, 0].set_title('Fake Foreground')
    ax[1, 0].imshow(image_fake_fg)
    ax[1, 1].set_title('Fake Background')
    ax[1, 1].imshow(image_fake_bg)
    plt.show()
<|MERGE_RESOLUTION|>--- conflicted
+++ resolved
@@ -264,13 +264,8 @@
 
 
 class ClassGenerator(Model):
-<<<<<<< HEAD
     """Generator for region/class k"""
-    def __init__(self, init_gain: float, k: int, base_channels=32):
-=======
-    """Description here"""
     def __init__(self, init_gain: float, k: int, base_channels: int=32):
->>>>>>> 538bfe34
         """Class constructor
 
         Attributes:
